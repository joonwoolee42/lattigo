package dbfv

import (
	"encoding/binary"
	"github.com/ldsec/lattigo/bfv"
	"github.com/ldsec/lattigo/ring"
	"math"
)

// RKGProtocol is the structure storing the parameters and state for a party in the collective relinearization key
// generation protocol.
type RKGProtocol struct {
	ringContext     *ring.Context
	bfvContext      *bfv.BfvContext
	keyswitchprimes []uint64
	alpha           uint64
	beta            uint64
	gaussianSampler *ring.KYSampler
	tmpPoly1        *ring.Poly
	tmpPoly2        *ring.Poly
	polypool        *ring.Poly
}

<<<<<<< HEAD
type RKGShareRoundOne struct {
	//todo maybe optimize and not have to store modulus and bitLog in the struct
	modulus uint64
	bitLog  uint64
	share   [][]*ring.Poly
}
type RKGShareRoundTwo struct {
	modulus uint64
	bitLog  uint64
	share   [][][2]*ring.Poly
}
type RKGShareRoundThree struct {
	modulus uint64
	bitLog  uint64
	share   [][]*ring.Poly
}

func (share *RKGShareRoundOne) MarshalBinary() ([]byte, error) {
	//todo ask if Modulus , bitLog should be written on 1 byte or more.

	//we have modulus * bitLog * Len of 1 ring rings
	data := make([]byte, 2*8+(share.modulus*share.bitLog)*share.share[0][0].GetDataLen(true))

	//share.modulus = data[0]
	binary.LittleEndian.PutUint64(data[0:8], share.modulus)
	//share.bitLog = data[1]
	binary.LittleEndian.PutUint64(data[8:16], share.bitLog)
	//write all the polys
	ptr := uint64(16)
	for i := 0; i < int(share.modulus); i++ {
		for j := 0; j < int(share.bitLog); j++ {
			r := share.share[i][j]
			n, err := r.WriteTo(data[ptr : ptr+r.GetDataLen(true)])
			if err != nil {
				return []byte{}, err
			}

			ptr += n
		}
	}

	return data, nil
}

func (share *RKGShareRoundOne) UnmarshalBinary(data []byte) error {
	//share.modulus = data[0]
	share.modulus = (binary.LittleEndian.Uint64(data[0:8]))
	//share.bitLog = data[1]
	share.bitLog = (binary.LittleEndian.Uint64(data[8:16]))
	share.share = make([][]*ring.Poly, share.modulus)
	ptr := 16
	length := (len(data) - 16) / int(share.modulus) / int(share.bitLog)
	for i := 0; i < int(share.modulus); i++ {

		share.share[i] = make([]*ring.Poly, share.bitLog)
		for j := 0; j < int(share.bitLog); j++ {
			//put the poly
			share.share[i][j] = new(ring.Poly)
			err := share.share[i][j].UnmarshalBinary(data[ptr : ptr+length])
			if err != nil {
				return err
			}

			ptr += length
		}

	}

	return nil
}

func (share *RKGShareRoundTwo) MarshalBinary() ([]byte, error) {
	//we have modulus * bitLog * Len of 1 ring rings
	data := make([]byte, 2*8+2*(share.modulus*share.bitLog)*share.share[0][0][0].GetDataLen(true))

	//share.modulus = data[0]
	binary.LittleEndian.PutUint64(data[0:8], share.modulus)
	//share.bitLog = data[1]
	binary.LittleEndian.PutUint64(data[8:16], share.bitLog)

	//write all of our rings in the data.
	//write all the polys
	ptr := uint64(16)
	for i := 0; i < int(share.modulus); i++ {
		for j := 0; j < int(share.bitLog); j++ {
			r0 := share.share[i][j][0]
			r1 := share.share[i][j][1]
			//write first ring
			n, err := r0.WriteTo(data[ptr : ptr+r0.GetDataLen(true)])
			if err != nil {
				return []byte{}, err
			}

			ptr += (n)
			//write second ring
			n, err = r1.WriteTo(data[ptr : ptr+r1.GetDataLen(true)])
			if err != nil {
				return []byte{}, err
			}

			ptr += (n)
		}
	}

	return data, nil
}

func (share *RKGShareRoundTwo) UnmarshalBinary(data []byte) error {
	share.modulus = (binary.LittleEndian.Uint64(data[0:8]))
	//share.bitLog = data[1]
	share.bitLog = (binary.LittleEndian.Uint64(data[8:16]))
	share.share = make([][][2]*ring.Poly, share.modulus)
	ptr := 16
	//lenght of a single ring
	length := (len(data) - 16) / int(share.modulus) / int(share.bitLog) / 2
	//now retrieve all the rings.

	for i := 0; i < int(share.modulus); i++ {

		share.share[i] = make([][2]*ring.Poly, share.bitLog)
		for j := 0; j < int(share.bitLog); j++ {
			//put the poly
			share.share[i][j][0] = new(ring.Poly)
			share.share[i][j][1] = new(ring.Poly)
			err := share.share[i][j][0].UnmarshalBinary(data[ptr : ptr+length])

			if err != nil {
				return err
			}

			ptr += length

			//read second ring
			err = share.share[i][j][1].UnmarshalBinary(data[ptr : ptr+length])

			if err != nil {
				return err
			}

			ptr += length
		}

	}

	return nil
}

func (share *RKGShareRoundThree) MarshalBinary() ([]byte, error) {
	//we have modulus * bitLog * Len of 1 ring rings
	data := make([]byte, 2*8+(share.modulus*share.bitLog)*share.share[0][0].GetDataLen(true))

	//share.modulus = data[0]
	binary.LittleEndian.PutUint64(data[0:8], share.modulus)
	//share.bitLog = data[1]
	binary.LittleEndian.PutUint64(data[8:16], share.bitLog)
	//write all the polys
	ptr := uint64(16)
	for i := 0; i < int(share.modulus); i++ {
		for j := 0; j < int(share.bitLog); j++ {
			r := share.share[i][j]
			n, err := r.WriteTo(data[ptr : ptr+r.GetDataLen(true)])
			if err != nil {
				return []byte{}, err
			}

			ptr += (n)
		}
	}

	return data, nil
}

func (share *RKGShareRoundThree) UnmarshalBinary(data []byte) error {
	//share.modulus = data[0]
	share.modulus = (binary.LittleEndian.Uint64(data[0:8]))
	//share.bitLog = data[1]
	share.bitLog = (binary.LittleEndian.Uint64(data[8:16]))
	share.share = make([][]*ring.Poly, share.modulus)
	ptr := 16
	length := (len(data) - 16) / int(share.modulus) / int(share.bitLog)
	for i := 0; i < int(share.modulus); i++ {

		share.share[i] = make([]*ring.Poly, share.bitLog)
		for j := 0; j < int(share.bitLog); j++ {
			//put the poly
			share.share[i][j] = new(ring.Poly)
			err := share.share[i][j].UnmarshalBinary(data[ptr : ptr+length])
			if err != nil {
				return err
			}

			ptr += length
		}

	}

	return nil
}

func (ekg *RKGProtocol) AllocateShares() (r1 RKGShareRoundOne, r2 RKGShareRoundTwo, r3 RKGShareRoundThree) {
	r1.share = make([][]*ring.Poly, len(ekg.ringContext.Modulus))
	r2.share = make([][][2]*ring.Poly, len(ekg.ringContext.Modulus))
	r3.share = make([][]*ring.Poly, len(ekg.ringContext.Modulus))
	for i := range ekg.ringContext.Modulus {
		r1.share[i] = make([]*ring.Poly, ekg.bitLog)
		r2.share[i] = make([][2]*ring.Poly, ekg.bitLog)
		r3.share[i] = make([]*ring.Poly, ekg.bitLog)
		for w := uint64(0); w < ekg.bitLog; w++ {
			r1.share[i][w] = ekg.ringContext.NewPoly()
			r2.share[i][w][0] = ekg.ringContext.NewPoly()
			r2.share[i][w][1] = ekg.ringContext.NewPoly()
			r3.share[i][w] = ekg.ringContext.NewPoly()
		}
=======
type RKGShareRoundOne []*ring.Poly
type RKGShareRoundTwo [][2]*ring.Poly
type RKGShareRoundThree []*ring.Poly

func (ekg *RKGProtocol) AllocateShares() (r1 RKGShareRoundOne, r2 RKGShareRoundTwo, r3 RKGShareRoundThree) {
	r1 = make([]*ring.Poly, ekg.beta)
	r2 = make([][2]*ring.Poly, ekg.beta)
	r3 = make([]*ring.Poly, ekg.beta)
	for i := uint64(0); i < ekg.beta; i++ {
		r1[i] = ekg.ringContext.NewPoly()
		r2[i][0] = ekg.ringContext.NewPoly()
		r2[i][1] = ekg.ringContext.NewPoly()
		r3[i] = ekg.ringContext.NewPoly()
>>>>>>> 43b064c8
	}

	r1.bitLog = ekg.bitLog
	r1.modulus = uint64(len(ekg.ringContext.Modulus))
	r2.bitLog = ekg.bitLog
	r2.modulus = uint64(len(ekg.ringContext.Modulus))
	r3.bitLog = ekg.bitLog
	r3.modulus = uint64(len(ekg.ringContext.Modulus))

	return
}

// NewEkgProtocol creates a new RKGProtocol object that will be used to generate a collective evaluation-key
// among j parties in the given context with the given bit-decomposition.
func NewEkgProtocol(context *bfv.BfvContext) *RKGProtocol {

	ekg := new(RKGProtocol)
	ekg.ringContext = context.ContextKeys()
	ekg.bfvContext = context

	ekg.keyswitchprimes = make([]uint64, len(context.KeySwitchPrimes()))
	for i, pi := range context.KeySwitchPrimes() {
		ekg.keyswitchprimes[i] = pi
	}

	ekg.alpha = uint64(len(ekg.keyswitchprimes))
	ekg.beta = uint64(math.Ceil(float64(len(ekg.ringContext.Modulus)-len(ekg.keyswitchprimes)) / float64(ekg.alpha)))

	ekg.gaussianSampler = context.GaussianSampler()

	ekg.tmpPoly1 = ekg.ringContext.NewPoly()
	ekg.tmpPoly2 = ekg.ringContext.NewPoly()
	ekg.polypool = ekg.ringContext.NewPoly()

	return ekg
}

// NewEphemeralKey generates a new Ephemeral Key u_i (needs to be stored for the 3 first round).
// Each party is required to pre-compute a secret additional ephemeral key in addition to its share
// of the collective secret-key.
func (ekg *RKGProtocol) NewEphemeralKey(p float64) (ephemeralKey *ring.Poly, err error) {
	if ephemeralKey, err = ekg.ringContext.SampleTernaryMontgomeryNTTNew(p); err != nil {
		return nil, err
	}
	return
}

// GenShareRoundOne is the first of three rounds of the RKGProtocol protocol. Each party generates a pseudo encryption of
// its secret share of the key s_i under its ephemeral key u_i : [-u_i*a + s_i*w + e_i] and broadcasts it to the other
// j-1 parties.
func (ekg *RKGProtocol) GenShareRoundOne(u, sk *ring.Poly, crp []*ring.Poly, shareOut RKGShareRoundOne) {

	var index uint64

	// Given a base decomposition w_i (here the CRT decomposition)
	// computes [-u*a_i + P*s_i + e_i]
	// where a_i = crp_i

	ekg.polypool.Copy(sk)

	ekg.ringContext.MulScalarBigint(ekg.polypool, ekg.bfvContext.ContextPKeys().ModulusBigint, ekg.polypool)

	ekg.ringContext.InvMForm(ekg.polypool, ekg.polypool)

	for i := uint64(0); i < ekg.beta; i++ {

<<<<<<< HEAD
			// h = e
			ekg.gaussianSampler.SampleNTT(shareOut.share[i][w])

			// h = sk*CrtBaseDecompQi + e
			for j := uint64(0); j < ekg.ringContext.N; j++ {
				shareOut.share[i][w].Coeffs[i][j] += ring.PowerOf2(sk.Coeffs[i][j], ekg.bitDecomp*w, qi, mredParams[i])
			}

			// h = sk*CrtBaseDecompQi + -u*a + e
			ekg.ringContext.MulCoeffsMontgomeryAndSub(u, crp[i][w], shareOut.share[i][w])
=======
		// h = e
		ekg.gaussianSampler.SampleNTT(shareOut[i])

		// h = sk*CrtBaseDecompQi + e
		for j := uint64(0); j < ekg.alpha; j++ {

			index = i*ekg.alpha + j
			qi := ekg.ringContext.Modulus[index]
			tmp0 := ekg.polypool.Coeffs[index]
			tmp1 := shareOut[i].Coeffs[index]

			for w := uint64(0); w < ekg.ringContext.N; w++ {
				tmp1[w] = ring.CRed(tmp1[w]+tmp0[w], qi)
			}

			// Handles the case where nb pj does not divides nb qi
			if index == uint64(len(ekg.ringContext.Modulus)-len(ekg.keyswitchprimes)-1) {
				break
			}
>>>>>>> 43b064c8
		}

		// h = sk*CrtBaseDecompQi + -u*a + e
		ekg.ringContext.MulCoeffsMontgomeryAndSub(u, crp[i], shareOut[i])
	}

	ekg.polypool.Zero()

	return
}

func (ekg *RKGProtocol) AggregateShareRoundOne(share1, share2, shareOut RKGShareRoundOne) {

<<<<<<< HEAD
	for i := range ekg.ringContext.Modulus {
		for w := uint64(0); w < ekg.bitLog; w++ {
			ekg.ringContext.Add(share1.share[i][w], share2.share[i][w], shareOut.share[i][w])
		}
=======
	for i := uint64(0); i < ekg.beta; i++ {
		ekg.ringContext.Add(share1[i], share2[i], shareOut[i])
>>>>>>> 43b064c8
	}

}

// GenShareRoundTwo is the second of three rounds of the RKGProtocol protocol. Uppon received the j-1 shares, each party computes :
//
// [s_i * sum([-u_j*a + s_j*w + e_j]) + e_i1, s_i*a + e_i2]
//
// = [s_i * (-u*a + s*w + e) + e_i1, s_i*a + e_i2]
//
// and broadcasts both values to the other j-1 parties.
func (ekg *RKGProtocol) GenShareRoundTwo(round1 RKGShareRoundOne, sk *ring.Poly, crp []*ring.Poly, shareOut RKGShareRoundTwo) {

	// Each sample is of the form [-u*a_i + s*w_i + e_i]
	// So for each element of the base decomposition w_i :
	for i := uint64(0); i < ekg.beta; i++ {

		// Computes [(sum samples)*sk + e_1i, sk*a + e_2i]

<<<<<<< HEAD
			// (AggregateShareRoundTwo samples) * sk
			ekg.ringContext.MulCoeffsMontgomery(round1.share[i][w], sk, shareOut.share[i][w][0])

			// (AggregateShareRoundTwo samples) * sk + e_1i
			ekg.gaussianSampler.SampleNTT(ekg.tmpPoly1)
			ekg.ringContext.Add(shareOut.share[i][w][0], ekg.tmpPoly1, shareOut.share[i][w][0])

			// Second Element
			// e_2i
			ekg.gaussianSampler.SampleNTT(shareOut.share[i][w][1])
			// s*a + e_2i
			ekg.ringContext.MulCoeffsMontgomeryAndAdd(sk, crp[i][w], shareOut.share[i][w][1])
		}
=======
		// (AggregateShareRoundTwo samples) * sk
		ekg.ringContext.MulCoeffsMontgomery(round1[i], sk, shareOut[i][0])

		// (AggregateShareRoundTwo samples) * sk + e_1i
		ekg.gaussianSampler.SampleNTT(ekg.tmpPoly1)
		ekg.ringContext.Add(shareOut[i][0], ekg.tmpPoly1, shareOut[i][0])

		// Second Element
		// e_2i
		ekg.gaussianSampler.SampleNTT(shareOut[i][1])
		// s*a + e_2i
		ekg.ringContext.MulCoeffsMontgomeryAndAdd(sk, crp[i], shareOut[i][1])
>>>>>>> 43b064c8
	}

}

// AggregateShareRoundTwo is the first part of the third and last round of the RKGProtocol protocol. Uppon receiving the j-1 elements, each party
// computues :
//
// [sum(s_j * (-u*a + s*w + e) + e_j1), sum(s_j*a + e_j2)]
//
// = [s * (-u*a + s*w + e) + e_1, s*a + e_2].
func (ekg *RKGProtocol) AggregateShareRoundTwo(share1, share2, shareOut RKGShareRoundTwo) {

<<<<<<< HEAD
	for i := range ekg.ringContext.Modulus {
		for w := uint64(0); w < ekg.bitLog; w++ {
			ekg.ringContext.Add(share1.share[i][w][0], share2.share[i][w][0], shareOut.share[i][w][0])
			ekg.ringContext.Add(share1.share[i][w][1], share2.share[i][w][1], shareOut.share[i][w][1])
		}
=======
	for i := uint64(0); i < ekg.beta; i++ {
		ekg.ringContext.Add(share1[i][0], share2[i][0], shareOut[i][0])
		ekg.ringContext.Add(share1[i][1], share2[i][1], shareOut[i][1])
>>>>>>> 43b064c8
	}

}

// GenShareRoundThree is the second pard of the third and last round of the RKGProtocol protocol. Each party operates a key-switch on [s*a + e_2],
// by computing :
//
// [(u_i - s_i)*(s*a + e_2)]
//
// and broadcasts the result the other j-1 parties.
func (ekg *RKGProtocol) GenShareRoundThree(round2 RKGShareRoundTwo, u, sk *ring.Poly, shareOut RKGShareRoundThree) {

	// (u_i - s_i)
	ekg.ringContext.Sub(u, sk, ekg.tmpPoly1)

<<<<<<< HEAD
	for i := range ekg.ringContext.Modulus {
		for w := uint64(0); w < ekg.bitLog; w++ {
			// (u - s) * (sum [x][s*a_i + e_2i]) + e3i
			ekg.gaussianSampler.SampleNTT(shareOut.share[i][w])
			ekg.ringContext.MulCoeffsMontgomeryAndAdd(ekg.tmpPoly1, round2.share[i][w][1], shareOut.share[i][w])
		}
=======
	for i := uint64(0); i < ekg.beta; i++ {

		// (u - s) * (sum [x][s*a_i + e_2i]) + e3i
		ekg.gaussianSampler.SampleNTT(shareOut[i])
		ekg.ringContext.MulCoeffsMontgomeryAndAdd(ekg.tmpPoly1, round2[i][1], shareOut[i])
>>>>>>> 43b064c8
	}
}

func (ekg *RKGProtocol) AggregateShareRoundThree(share1, share2, shareOut RKGShareRoundThree) {
<<<<<<< HEAD
	for i := range ekg.ringContext.Modulus {
		for w := uint64(0); w < ekg.bitLog; w++ {
			ekg.ringContext.Add(share1.share[i][w], share2.share[i][w], shareOut.share[i][w])
		}
=======
	for i := uint64(0); i < ekg.beta; i++ {
		ekg.ringContext.Add(share1[i], share2[i], shareOut[i])
>>>>>>> 43b064c8
	}
}

func (ekg *RKGProtocol) GenRelinearizationKey(round2 RKGShareRoundTwo, round3 RKGShareRoundThree, evalKeyOut *bfv.EvaluationKey) {

	key := evalKeyOut.Get()[0].Get()
<<<<<<< HEAD
	for i := range ekg.ringContext.Modulus {
		for w := uint64(0); w < ekg.bitLog; w++ {
			ekg.ringContext.Add(round2.share[i][w][0], round3.share[i][w], key[i][w][0])
			key[i][w][1].Copy(round2.share[i][w][1])
=======
	for i := uint64(0); i < ekg.beta; i++ {

		ekg.ringContext.Add(round2[i][0], round3[i], key[i][0])
		key[i][1].Copy(round2[i][1])

		ekg.ringContext.MForm(key[i][0], key[i][0])
		ekg.ringContext.MForm(key[i][1], key[i][1])
>>>>>>> 43b064c8

	}
}

func (ekg *RKGProtocol) AllocateEvaluationKey(ctx bfv.BfvContext) *bfv.EvaluationKey {
	return ctx.NewRelinKey(uint64(len(ekg.ringContext.Modulus)), ekg.bitDecomp)
}<|MERGE_RESOLUTION|>--- conflicted
+++ resolved
@@ -21,7 +21,10 @@
 	polypool        *ring.Poly
 }
 
-<<<<<<< HEAD
+//todo should be
+//type RKGShareRoundOne []*ring.Poly
+//type RKGShareRoundTwo [][2]*ring.Poly
+//type RKGShareRoundThree []*ring.Poly
 type RKGShareRoundOne struct {
 	//todo maybe optimize and not have to store modulus and bitLog in the struct
 	modulus uint64
@@ -222,25 +225,6 @@
 }
 
 func (ekg *RKGProtocol) AllocateShares() (r1 RKGShareRoundOne, r2 RKGShareRoundTwo, r3 RKGShareRoundThree) {
-	r1.share = make([][]*ring.Poly, len(ekg.ringContext.Modulus))
-	r2.share = make([][][2]*ring.Poly, len(ekg.ringContext.Modulus))
-	r3.share = make([][]*ring.Poly, len(ekg.ringContext.Modulus))
-	for i := range ekg.ringContext.Modulus {
-		r1.share[i] = make([]*ring.Poly, ekg.bitLog)
-		r2.share[i] = make([][2]*ring.Poly, ekg.bitLog)
-		r3.share[i] = make([]*ring.Poly, ekg.bitLog)
-		for w := uint64(0); w < ekg.bitLog; w++ {
-			r1.share[i][w] = ekg.ringContext.NewPoly()
-			r2.share[i][w][0] = ekg.ringContext.NewPoly()
-			r2.share[i][w][1] = ekg.ringContext.NewPoly()
-			r3.share[i][w] = ekg.ringContext.NewPoly()
-		}
-=======
-type RKGShareRoundOne []*ring.Poly
-type RKGShareRoundTwo [][2]*ring.Poly
-type RKGShareRoundThree []*ring.Poly
-
-func (ekg *RKGProtocol) AllocateShares() (r1 RKGShareRoundOne, r2 RKGShareRoundTwo, r3 RKGShareRoundThree) {
 	r1 = make([]*ring.Poly, ekg.beta)
 	r2 = make([][2]*ring.Poly, ekg.beta)
 	r3 = make([]*ring.Poly, ekg.beta)
@@ -249,9 +233,8 @@
 		r2[i][0] = ekg.ringContext.NewPoly()
 		r2[i][1] = ekg.ringContext.NewPoly()
 		r3[i] = ekg.ringContext.NewPoly()
->>>>>>> 43b064c8
-	}
-
+	}
+	//todo find how to rm this
 	r1.bitLog = ekg.bitLog
 	r1.modulus = uint64(len(ekg.ringContext.Modulus))
 	r2.bitLog = ekg.bitLog
@@ -316,18 +299,6 @@
 
 	for i := uint64(0); i < ekg.beta; i++ {
 
-<<<<<<< HEAD
-			// h = e
-			ekg.gaussianSampler.SampleNTT(shareOut.share[i][w])
-
-			// h = sk*CrtBaseDecompQi + e
-			for j := uint64(0); j < ekg.ringContext.N; j++ {
-				shareOut.share[i][w].Coeffs[i][j] += ring.PowerOf2(sk.Coeffs[i][j], ekg.bitDecomp*w, qi, mredParams[i])
-			}
-
-			// h = sk*CrtBaseDecompQi + -u*a + e
-			ekg.ringContext.MulCoeffsMontgomeryAndSub(u, crp[i][w], shareOut.share[i][w])
-=======
 		// h = e
 		ekg.gaussianSampler.SampleNTT(shareOut[i])
 
@@ -347,7 +318,6 @@
 			if index == uint64(len(ekg.ringContext.Modulus)-len(ekg.keyswitchprimes)-1) {
 				break
 			}
->>>>>>> 43b064c8
 		}
 
 		// h = sk*CrtBaseDecompQi + -u*a + e
@@ -361,15 +331,8 @@
 
 func (ekg *RKGProtocol) AggregateShareRoundOne(share1, share2, shareOut RKGShareRoundOne) {
 
-<<<<<<< HEAD
-	for i := range ekg.ringContext.Modulus {
-		for w := uint64(0); w < ekg.bitLog; w++ {
-			ekg.ringContext.Add(share1.share[i][w], share2.share[i][w], shareOut.share[i][w])
-		}
-=======
 	for i := uint64(0); i < ekg.beta; i++ {
 		ekg.ringContext.Add(share1[i], share2[i], shareOut[i])
->>>>>>> 43b064c8
 	}
 
 }
@@ -389,21 +352,6 @@
 
 		// Computes [(sum samples)*sk + e_1i, sk*a + e_2i]
 
-<<<<<<< HEAD
-			// (AggregateShareRoundTwo samples) * sk
-			ekg.ringContext.MulCoeffsMontgomery(round1.share[i][w], sk, shareOut.share[i][w][0])
-
-			// (AggregateShareRoundTwo samples) * sk + e_1i
-			ekg.gaussianSampler.SampleNTT(ekg.tmpPoly1)
-			ekg.ringContext.Add(shareOut.share[i][w][0], ekg.tmpPoly1, shareOut.share[i][w][0])
-
-			// Second Element
-			// e_2i
-			ekg.gaussianSampler.SampleNTT(shareOut.share[i][w][1])
-			// s*a + e_2i
-			ekg.ringContext.MulCoeffsMontgomeryAndAdd(sk, crp[i][w], shareOut.share[i][w][1])
-		}
-=======
 		// (AggregateShareRoundTwo samples) * sk
 		ekg.ringContext.MulCoeffsMontgomery(round1[i], sk, shareOut[i][0])
 
@@ -416,7 +364,6 @@
 		ekg.gaussianSampler.SampleNTT(shareOut[i][1])
 		// s*a + e_2i
 		ekg.ringContext.MulCoeffsMontgomeryAndAdd(sk, crp[i], shareOut[i][1])
->>>>>>> 43b064c8
 	}
 
 }
@@ -429,17 +376,9 @@
 // = [s * (-u*a + s*w + e) + e_1, s*a + e_2].
 func (ekg *RKGProtocol) AggregateShareRoundTwo(share1, share2, shareOut RKGShareRoundTwo) {
 
-<<<<<<< HEAD
-	for i := range ekg.ringContext.Modulus {
-		for w := uint64(0); w < ekg.bitLog; w++ {
-			ekg.ringContext.Add(share1.share[i][w][0], share2.share[i][w][0], shareOut.share[i][w][0])
-			ekg.ringContext.Add(share1.share[i][w][1], share2.share[i][w][1], shareOut.share[i][w][1])
-		}
-=======
 	for i := uint64(0); i < ekg.beta; i++ {
 		ekg.ringContext.Add(share1[i][0], share2[i][0], shareOut[i][0])
 		ekg.ringContext.Add(share1[i][1], share2[i][1], shareOut[i][1])
->>>>>>> 43b064c8
 	}
 
 }
@@ -455,45 +394,23 @@
 	// (u_i - s_i)
 	ekg.ringContext.Sub(u, sk, ekg.tmpPoly1)
 
-<<<<<<< HEAD
-	for i := range ekg.ringContext.Modulus {
-		for w := uint64(0); w < ekg.bitLog; w++ {
-			// (u - s) * (sum [x][s*a_i + e_2i]) + e3i
-			ekg.gaussianSampler.SampleNTT(shareOut.share[i][w])
-			ekg.ringContext.MulCoeffsMontgomeryAndAdd(ekg.tmpPoly1, round2.share[i][w][1], shareOut.share[i][w])
-		}
-=======
 	for i := uint64(0); i < ekg.beta; i++ {
 
 		// (u - s) * (sum [x][s*a_i + e_2i]) + e3i
 		ekg.gaussianSampler.SampleNTT(shareOut[i])
 		ekg.ringContext.MulCoeffsMontgomeryAndAdd(ekg.tmpPoly1, round2[i][1], shareOut[i])
->>>>>>> 43b064c8
 	}
 }
 
 func (ekg *RKGProtocol) AggregateShareRoundThree(share1, share2, shareOut RKGShareRoundThree) {
-<<<<<<< HEAD
-	for i := range ekg.ringContext.Modulus {
-		for w := uint64(0); w < ekg.bitLog; w++ {
-			ekg.ringContext.Add(share1.share[i][w], share2.share[i][w], shareOut.share[i][w])
-		}
-=======
 	for i := uint64(0); i < ekg.beta; i++ {
 		ekg.ringContext.Add(share1[i], share2[i], shareOut[i])
->>>>>>> 43b064c8
 	}
 }
 
 func (ekg *RKGProtocol) GenRelinearizationKey(round2 RKGShareRoundTwo, round3 RKGShareRoundThree, evalKeyOut *bfv.EvaluationKey) {
 
 	key := evalKeyOut.Get()[0].Get()
-<<<<<<< HEAD
-	for i := range ekg.ringContext.Modulus {
-		for w := uint64(0); w < ekg.bitLog; w++ {
-			ekg.ringContext.Add(round2.share[i][w][0], round3.share[i][w], key[i][w][0])
-			key[i][w][1].Copy(round2.share[i][w][1])
-=======
 	for i := uint64(0); i < ekg.beta; i++ {
 
 		ekg.ringContext.Add(round2[i][0], round3[i], key[i][0])
@@ -501,11 +418,11 @@
 
 		ekg.ringContext.MForm(key[i][0], key[i][0])
 		ekg.ringContext.MForm(key[i][1], key[i][1])
->>>>>>> 43b064c8
-
-	}
-}
-
+
+	}
+}
+
+//todo find how to do it otherwise
 func (ekg *RKGProtocol) AllocateEvaluationKey(ctx bfv.BfvContext) *bfv.EvaluationKey {
 	return ctx.NewRelinKey(uint64(len(ekg.ringContext.Modulus)), ekg.bitDecomp)
 }